/*********************************************************************
 * Software License Agreement (BSD License)
 *
 *  Copyright (c) 2019, University of Stuttgart
 *  All rights reserved.
 *
 *  Redistribution and use in source and binary forms, with or without
 *  modification, are permitted provided that the following conditions
 *  are met:
 *
 *   * Redistributions of source code must retain the above copyright
 *     notice, this list of conditions and the following disclaimer.
 *   * Redistributions in binary form must reproduce the above
 *     copyright notice, this list of conditions and the following
 *     disclaimer in the documentation and/or other materials provided
 *     with the distribution.
 *   * Neither the name of the University of Stuttgart nor the names
 *     of its contributors may be used to endorse or promote products
 *     derived from this software without specific prior written
 *     permission.
 *
 *  THIS SOFTWARE IS PROVIDED BY THE COPYRIGHT HOLDERS AND CONTRIBUTORS
 *  "AS IS" AND ANY EXPRESS OR IMPLIED WARRANTIES, INCLUDING, BUT NOT
 *  LIMITED TO, THE IMPLIED WARRANTIES OF MERCHANTABILITY AND FITNESS
 *  FOR A PARTICULAR PURPOSE ARE DISCLAIMED. IN NO EVENT SHALL THE
 *  COPYRIGHT OWNER OR CONTRIBUTORS BE LIABLE FOR ANY DIRECT, INDIRECT,
 *  INCIDENTAL, SPECIAL, EXEMPLARY, OR CONSEQUENTIAL DAMAGES (INCLUDING,
 *  BUT NOT LIMITED TO, PROCUREMENT OF SUBSTITUTE GOODS OR SERVICES;
 *  LOSS OF USE, DATA, OR PROFITS; OR BUSINESS INTERRUPTION) HOWEVER
 *  CAUSED AND ON ANY THEORY OF LIABILITY, WHETHER IN CONTRACT, STRICT
 *  LIABILITY, OR TORT (INCLUDING NEGLIGENCE OR OTHERWISE) ARISING IN
 *  ANY WAY OUT OF THE USE OF THIS SOFTWARE, EVEN IF ADVISED OF THE
 *  POSSIBILITY OF SUCH DAMAGE.
 *********************************************************************/

/* Author: Andreas Orthey */
#include "GoalVisitor.hpp"
#include <ompl/geometric/planners/quotientspace/datastructures/PlannerDataVertexAnnotated.h>
#include <ompl/geometric/planners/quotientspace/datastructures/QuotientSpaceGraph.h>

#include <ompl/geometric/planners/prm/ConnectionStrategy.h>
#include <ompl/base/goals/GoalSampleableRegion.h>
#include <ompl/base/objectives/PathLengthOptimizationObjective.h>
#include <ompl/datastructures/PDF.h>
#include <ompl/tools/config/SelfConfig.h>
#include <ompl/tools/config/MagicConstants.h>
#include <ompl/util/Exception.h>

#include <boost/graph/astar_search.hpp>
#include <boost/graph/incremental_components.hpp>
#include <boost/property_map/vector_property_map.hpp>
#include <boost/property_map/transform_value_property_map.hpp>
#include <boost/foreach.hpp>

#define foreach BOOST_FOREACH

using Configuration = ompl::geometric::QuotientSpaceGraph::Configuration;

ompl::geometric::QuotientSpaceGraph::QuotientSpaceGraph(const base::SpaceInformationPtr &si, QuotientSpace *parent_)
  : BaseT(si, parent_)
{
    setName("QuotientSpaceGraph");
    specs_.recognizedGoal = base::GOAL_SAMPLEABLE_REGION;
    specs_.approximateSolutions = false;
    specs_.optimizingPaths = false;

    if (!isSetup())
    {
        setup();
    }
}

ompl::geometric::QuotientSpaceGraph::~QuotientSpaceGraph()
{
}

void ompl::geometric::QuotientSpaceGraph::setup()
{
    BaseT::setup();
    if (!nearestDatastructure_)
    {
        nearestDatastructure_.reset(tools::SelfConfig::getDefaultNearestNeighbors<Configuration *>(this));
        nearestDatastructure_->setDistanceFunction(
            [this](const Configuration *a, const Configuration *b) { return distance(a, b); });
    }

    if (pdef_)
    {
        if (pdef_->hasOptimizationObjective())
        {
            opt_ = pdef_->getOptimizationObjective();
        }
        else
        {
            opt_ = std::make_shared<base::PathLengthOptimizationObjective>(si_);
        }
        firstRun_ = true;
        setup_ = true;
    }
    else
    {
        setup_ = false;
    }
}

void ompl::geometric::QuotientSpaceGraph::clear()
{
    BaseT::clear();

    clearVertices();
    clearQuery();
    graphLength_ = 0;
    bestCost_ = base::Cost(base::dInf);
    setup_ = false;
}

ompl::geometric::QuotientSpaceGraph::Configuration::Configuration(const base::SpaceInformationPtr &si)
  : state(si->allocState())
{
}
ompl::geometric::QuotientSpaceGraph::Configuration::Configuration(const base::SpaceInformationPtr &si,
                                                                  const base::State *state_)
  : state(si->cloneState(state_))
{
}

void ompl::geometric::QuotientSpaceGraph::deleteConfiguration(Configuration *q)
{
    if (q != nullptr)
    {
        if (q->state != nullptr)
        {
            Q1->freeState(q->state);
        }
        delete q;
        q = nullptr;
    }
}

void ompl::geometric::QuotientSpaceGraph::clearVertices()
{
    if (nearestDatastructure_)
    {
        std::vector<Configuration *> configs;
        nearestDatastructure_->list(configs);
        for (auto &config : configs)
        {
            deleteConfiguration(config);
        }
        nearestDatastructure_->clear();
    }
    graph_.clear();
}

void ompl::geometric::QuotientSpaceGraph::clearQuery()
{
    pis_.restart();
}

double ompl::geometric::QuotientSpaceGraph::getImportance() const
{
    double N = (double)getNumberOfVertices();
    return 1.0 / (N + 1);
}

void ompl::geometric::QuotientSpaceGraph::init()
{
    auto *goal = dynamic_cast<base::GoalSampleableRegion *>(pdef_->getGoal().get());
    if (goal == nullptr)
    {
        OMPL_ERROR("%s: Unknown type of goal", getName().c_str());
        throw ompl::Exception("Unknown goal type");
    }

    if (const base::State *st = pis_.nextStart())
    {
        if (st != nullptr)
        {
            qStart_ = new Configuration(Q1, st);
            qStart_->isStart = true;
            vStart_ = addConfiguration(qStart_);
        }
    }
    if (qStart_ == nullptr)
    {
        OMPL_ERROR("%s: There are no valid initial states!", getName().c_str());
        throw ompl::Exception("Invalid initial states.");
    }

    if (const base::State *st = pis_.nextGoal())
    {
        if (st != nullptr)
        {
            qGoal_ = new Configuration(Q1, st);
            qGoal_->isGoal = true;
        }
    }
    if (qGoal_ == nullptr)
    {
        OMPL_ERROR("%s: There are no valid goal states!", getName().c_str());
        throw ompl::Exception("Invalid goal states.");
    }
}

void ompl::geometric::QuotientSpaceGraph::uniteComponents(Vertex m1, Vertex m2)
{
    disjointSets_.union_set(m1, m2);
}

bool ompl::geometric::QuotientSpaceGraph::sameComponent(Vertex m1, Vertex m2)
{
    return boost::same_component(m1, m2, disjointSets_);
}

const ompl::geometric::QuotientSpaceGraph::Configuration *
ompl::geometric::QuotientSpaceGraph::nearest(const Configuration *q) const
{
    return nearestDatastructure_->nearest(const_cast<Configuration *>(q));
}

ompl::geometric::QuotientSpaceGraph::Vertex ompl::geometric::QuotientSpaceGraph::addConfiguration(Configuration *q)
{
    Vertex m = boost::add_vertex(q, graph_);
    graph_[m]->total_connection_attempts = 1;
    graph_[m]->successful_connection_attempts = 0;
    disjointSets_.make_set(m);
    nearestDatastructure_->add(q);
    q->index = m;
    return m;
}

unsigned int ompl::geometric::QuotientSpaceGraph::getNumberOfVertices() const
{
    return num_vertices(graph_);
}

unsigned int ompl::geometric::QuotientSpaceGraph::getNumberOfEdges() const
{
    return num_edges(graph_);
}

const ompl::geometric::QuotientSpaceGraph::Graph &ompl::geometric::QuotientSpaceGraph::getGraph() const
{
    return graph_;
}

const ompl::geometric::QuotientSpaceGraph::RoadmapNeighborsPtr &
ompl::geometric::QuotientSpaceGraph::getRoadmapNeighborsPtr() const
{
    return nearestDatastructure_;
}

ompl::base::Cost ompl::geometric::QuotientSpaceGraph::costHeuristic(Vertex u, Vertex v) const
{
    return opt_->motionCostHeuristic(graph_[u]->state, graph_[v]->state);
}

template <template <typename T> class NN>
void ompl::geometric::QuotientSpaceGraph::setNearestNeighbors()
{
    if (nearestDatastructure_ && nearestDatastructure_->size() == 0)
        OMPL_WARN("Calling setNearestNeighbors will clear all states.");
    clear();
    nearestDatastructure_ = std::make_shared<NN<base::State *>>();
    if (!isSetup())
    {
        setup();
    }
}

double ompl::geometric::QuotientSpaceGraph::distance(const Configuration *a, const Configuration *b) const
{
    return si_->distance(a->state, b->state);
}

void ompl::geometric::QuotientSpaceGraph::addEdge(const Vertex a, const Vertex b)
{
    base::Cost weight = opt_->motionCost(graph_[a]->state, graph_[b]->state);
    EdgeInternalState properties(weight);
    boost::add_edge(a, b, properties, graph_);
    uniteComponents(a, b);
}

double ompl::geometric::QuotientSpaceGraph::getGraphLength() const
{
    return graphLength_;
}

bool ompl::geometric::QuotientSpaceGraph::getSolution(base::PathPtr &solution)
{
    if (hasSolution_)
    {
        solutionPath_ = getPath(vStart_, vGoal_);
        startGoalVertexPath_ = shortestVertexPath_;
        solution = solutionPath_;
        return true;
    }
    else
    {
        base::Goal *g = pdef_->getGoal().get();
        bestCost_ = base::Cost(+base::dInf);
        bool same_component = sameComponent(vStart_, vGoal_);

        if (same_component && g->isStartGoalPairValid(graph_[vGoal_]->state, graph_[vStart_]->state))
        {
            solutionPath_ = getPath(vStart_, vGoal_);
            if (solutionPath_)
            {
                solution = solutionPath_;
                hasSolution_ = true;
                startGoalVertexPath_ = shortestVertexPath_;
                return true;
            }
        }
    }
    return hasSolution_;
}

ompl::base::PathPtr ompl::geometric::QuotientSpaceGraph::getPath(const Vertex &start, const Vertex &goal)
{
    std::vector<Vertex> prev(boost::num_vertices(graph_));
    auto weight = boost::make_transform_value_property_map(std::mem_fn(&EdgeInternalState::getCost),
                                                           get(boost::edge_bundle, graph_));
    try
    {
        boost::astar_search(graph_, start, [this, goal](const Vertex v) { return costHeuristic(v, goal); },
                            boost::predecessor_map(&prev[0])
                                .weight_map(weight)
                                .distance_compare([this](EdgeInternalState c1, EdgeInternalState c2) {
                                    return opt_->isCostBetterThan(c1.getCost(), c2.getCost());
                                })
                                .distance_combine([this](EdgeInternalState c1, EdgeInternalState c2) {
                                    return opt_->combineCosts(c1.getCost(), c2.getCost());
                                })
                                .distance_inf(opt_->infiniteCost())
                                .distance_zero(opt_->identityCost()));
    }
    catch (AStarFoundGoal &)
    {
    }

    auto p(std::make_shared<PathGeometric>(si_));
    if (prev[goal] == goal)
    {
        return nullptr;
    }

    std::vector<Vertex> vpath;
    for (Vertex pos = goal; prev[pos] != pos; pos = prev[pos])
    {
        graph_[pos]->on_shortest_path = true;
        vpath.push_back(pos);
        p->append(graph_[pos]->state);
    }
    graph_[start]->on_shortest_path = true;
    vpath.push_back(start);
    p->append(graph_[start]->state);

    shortestVertexPath_.clear();
    shortestVertexPath_.insert(shortestVertexPath_.begin(), vpath.rbegin(), vpath.rend());
    p->reverse();

    return p;
}
bool QuotientSpaceGraph::sampleQuotient(ob::State *q_random_graph)
{
    // RANDOM EDGE SAMPLING
    if (num_edges(graph_) == 0)
        return false;

    Edge e = boost::random_edge(graph_, rng_boost);
    while (!sameComponent(boost::source(e, graph_), vStart_))
    {
        e = boost::random_edge(graph_, rng_boost);
    }

    double s = rng_.uniform01();

    const Vertex v1 = boost::source(e, graph_);
    const Vertex v2 = boost::target(e, graph_);
    const ob::State *from = graph_[v1]->state;
    const ob::State *to = graph_[v2]->state;

    Q1->getStateSpace()->interpolate(from, to, s, q_random_graph);
    return true;
}
void QuotientSpaceGraph::print(std::ostream &out) const
{
    BaseT::print(out);
    out << std::endl
        << " --[QuotientSpaceGraph has " << getNumberOfVertices() << " vertices and " << getNumberOfEdges() << " edges.]"
        << std::endl;
}

void QuotientSpaceGraph::printConfiguration(const Configuration *q) const
{
    Q1->printState(q->state);
}

bool ompl::geometric::QuotientSpaceGraph::sampleQuotient(base::State *q_random_graph)
{
    // RANDOM EDGE SAMPLING
    if (num_edges(graph_) == 0)
        return false;

    Edge e = boost::random_edge(graph_, rng_boost);
    while (!sameComponent(boost::source(e, graph_), vStart_))
    {
        e = boost::random_edge(graph_, rng_boost);
    }

    double s = rng_.uniform01();

    const Vertex v1 = boost::source(e, graph_);
    const Vertex v2 = boost::target(e, graph_);
    const base::State *from = graph_[v1]->state;
    const base::State *to = graph_[v2]->state;

    Q1->getStateSpace()->interpolate(from, to, s, q_random_graph);
    return true;
}

void ompl::geometric::QuotientSpaceGraph::print(std::ostream &out) const
{
    BaseT::print(out);
    out << std::endl
        << " --[QuotientSpaceGraph has " << getNumberOfVertices() << " vertices and " << getNumberOfEdges()
        << " edges.]" << std::endl;
}

void ompl::geometric::QuotientSpaceGraph::printConfiguration(const Configuration *q) const
{
<<<<<<< HEAD
    std::vector<int> idxPathI; 
    QuotientSpace *pparent = getParent();
    while(pparent != nullptr)
    {
      idxPathI.push_back(0);
      pparent = pparent->getParent();
=======
    Q1->printState(q->state);
}

void ompl::geometric::QuotientSpaceGraph::getPlannerData(base::PlannerData &data) const
{
    std::vector<int> idxPathI;
    QuotientSpace *pparent = getParent();
    while (pparent != nullptr)
    {
        idxPathI.push_back(0);
        pparent = pparent->getParent();
>>>>>>> 3d3531f6
    }
    idxPathI.push_back(0);

    unsigned int startComponent = 0;
    unsigned int goalComponent = 1;

<<<<<<< HEAD
    PlannerDataVertexAnnotated pstart(graph_[vStart_]->state, startComponent);
=======
    base::PlannerDataVertexAnnotated pstart(graph_[vStart_]->state, startComponent);
>>>>>>> 3d3531f6
    pstart.setPath(idxPathI);
    data.addStartVertex(pstart);
    if (hasSolution_)
    {
        goalComponent = 0;
<<<<<<< HEAD
        PlannerDataVertexAnnotated pgoal(graph_[vGoal_]->state, goalComponent);
=======
        base::PlannerDataVertexAnnotated pgoal(graph_[vGoal_]->state, goalComponent);
>>>>>>> 3d3531f6
        pgoal.setPath(idxPathI);
        data.addGoalVertex(pgoal);
    }

    unsigned int ctr = 0;
    foreach (const Edge e, boost::edges(graph_))
    {
        const Vertex v1 = boost::source(e, graph_);
        const Vertex v2 = boost::target(e, graph_);

<<<<<<< HEAD
        PlannerDataVertexAnnotated p1(graph_[v1]->state);
        PlannerDataVertexAnnotated p2(graph_[v2]->state);
=======
        base::PlannerDataVertexAnnotated p1(graph_[v1]->state);
        base::PlannerDataVertexAnnotated p2(graph_[v2]->state);
>>>>>>> 3d3531f6
        p1.setPath(idxPathI);
        p2.setPath(idxPathI);

        unsigned int vi1 = data.addVertex(p1);
        unsigned int vi2 = data.addVertex(p2);
        data.addEdge(p1, p2);

        ctr++;

        unsigned int v1Component = const_cast<QuotientSpaceGraph *>(this)->disjointSets_.find_set(v1);
        unsigned int v2Component = const_cast<QuotientSpaceGraph *>(this)->disjointSets_.find_set(v2);
        base::PlannerDataVertexAnnotated &v1a = static_cast<base::PlannerDataVertexAnnotated &>(data.getVertex(vi1));
        base::PlannerDataVertexAnnotated &v2a = static_cast<base::PlannerDataVertexAnnotated &>(data.getVertex(vi2));

        if (v1Component == startComponent || v2Component == startComponent)
        {
            v1a.setComponent(0);
            v2a.setComponent(0);
        }
        else if (v1Component == goalComponent || v2Component == goalComponent)
        {
            v1a.setComponent(1);
            v2a.setComponent(1);
        }
        else
        {
            v1a.setComponent(2);
            v2a.setComponent(2);
        }
    }
<<<<<<< HEAD
}
=======
}
>>>>>>> 3d3531f6
<|MERGE_RESOLUTION|>--- conflicted
+++ resolved
@@ -362,40 +362,6 @@
 
     return p;
 }
-bool QuotientSpaceGraph::sampleQuotient(ob::State *q_random_graph)
-{
-    // RANDOM EDGE SAMPLING
-    if (num_edges(graph_) == 0)
-        return false;
-
-    Edge e = boost::random_edge(graph_, rng_boost);
-    while (!sameComponent(boost::source(e, graph_), vStart_))
-    {
-        e = boost::random_edge(graph_, rng_boost);
-    }
-
-    double s = rng_.uniform01();
-
-    const Vertex v1 = boost::source(e, graph_);
-    const Vertex v2 = boost::target(e, graph_);
-    const ob::State *from = graph_[v1]->state;
-    const ob::State *to = graph_[v2]->state;
-
-    Q1->getStateSpace()->interpolate(from, to, s, q_random_graph);
-    return true;
-}
-void QuotientSpaceGraph::print(std::ostream &out) const
-{
-    BaseT::print(out);
-    out << std::endl
-        << " --[QuotientSpaceGraph has " << getNumberOfVertices() << " vertices and " << getNumberOfEdges() << " edges.]"
-        << std::endl;
-}
-
-void QuotientSpaceGraph::printConfiguration(const Configuration *q) const
-{
-    Q1->printState(q->state);
-}
 
 bool ompl::geometric::QuotientSpaceGraph::sampleQuotient(base::State *q_random_graph)
 {
@@ -430,14 +396,6 @@
 
 void ompl::geometric::QuotientSpaceGraph::printConfiguration(const Configuration *q) const
 {
-<<<<<<< HEAD
-    std::vector<int> idxPathI; 
-    QuotientSpace *pparent = getParent();
-    while(pparent != nullptr)
-    {
-      idxPathI.push_back(0);
-      pparent = pparent->getParent();
-=======
     Q1->printState(q->state);
 }
 
@@ -449,28 +407,19 @@
     {
         idxPathI.push_back(0);
         pparent = pparent->getParent();
->>>>>>> 3d3531f6
     }
     idxPathI.push_back(0);
 
     unsigned int startComponent = 0;
     unsigned int goalComponent = 1;
 
-<<<<<<< HEAD
-    PlannerDataVertexAnnotated pstart(graph_[vStart_]->state, startComponent);
-=======
     base::PlannerDataVertexAnnotated pstart(graph_[vStart_]->state, startComponent);
->>>>>>> 3d3531f6
     pstart.setPath(idxPathI);
     data.addStartVertex(pstart);
     if (hasSolution_)
     {
         goalComponent = 0;
-<<<<<<< HEAD
-        PlannerDataVertexAnnotated pgoal(graph_[vGoal_]->state, goalComponent);
-=======
         base::PlannerDataVertexAnnotated pgoal(graph_[vGoal_]->state, goalComponent);
->>>>>>> 3d3531f6
         pgoal.setPath(idxPathI);
         data.addGoalVertex(pgoal);
     }
@@ -481,13 +430,8 @@
         const Vertex v1 = boost::source(e, graph_);
         const Vertex v2 = boost::target(e, graph_);
 
-<<<<<<< HEAD
-        PlannerDataVertexAnnotated p1(graph_[v1]->state);
-        PlannerDataVertexAnnotated p2(graph_[v2]->state);
-=======
         base::PlannerDataVertexAnnotated p1(graph_[v1]->state);
         base::PlannerDataVertexAnnotated p2(graph_[v2]->state);
->>>>>>> 3d3531f6
         p1.setPath(idxPathI);
         p2.setPath(idxPathI);
 
@@ -518,8 +462,4 @@
             v2a.setComponent(2);
         }
     }
-<<<<<<< HEAD
-}
-=======
-}
->>>>>>> 3d3531f6
+}