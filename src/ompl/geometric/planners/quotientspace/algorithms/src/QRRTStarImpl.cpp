--- conflicted
+++ resolved
@@ -93,15 +93,10 @@
         nearestDatastructure_->nearestK(q_new, k, nearestNbh);
 
         // Find neighbor with minimum Cost
-        const Configuration *q_min = q_nearest;
-
-<<<<<<< HEAD
-        base::Cost min_line_cost = getOptimizationObjectivePtr()->motionCost(q_nearest->state, q_new->state);
-        ompl::base::Cost min_cost = getOptimizationObjectivePtr()->combineCosts(q_nearest->cost, line_cost);
-=======
+        Configuration *q_min = q_nearest;
+
         ompl::base::Cost min_line_cost = opt_->motionCost(q_nearest->state, q_new->state);
         ompl::base::Cost min_cost = opt_->combineCosts(q_nearest->cost, min_line_cost);
->>>>>>> 6d99e960
         
         // if valid neighbors in first time than no need to check motion in rewire step for ith neighbor {-1, 0, 1}
         int validNeighbor[nearestNbh.size()];
@@ -126,12 +121,6 @@
             Configuration* q_near = nearestNbh.at(i);
             validNeighbor[i] = 0;
 
-<<<<<<< HEAD
-            base::Cost line_cost = getOptimizationObjectivePtr()->motionCost(q_near->state, q_new->state);
-            base::Cost new_cost = getOptimizationObjectivePtr()->combineCosts(q_near->cost, line_cost);
-
-            if (getBundle()->isCostBetterThan(new_cost , min_cost))
-=======
             ompl::base::Cost line_cost = opt_->motionCost(q_near->state, q_new->state);
             ompl::base::Cost new_cost = opt_->combineCosts(q_near->cost, line_cost);
             
@@ -142,7 +131,6 @@
             }
 
             if (opt_->isCostBetterThan(new_cost , min_cost))
->>>>>>> 6d99e960
             {
                 if(distance(q_near, q_new) < maxDistance_ && getBundle()->checkMotion(q_near->state, q_new->state))
                 {
@@ -168,12 +156,6 @@
             Configuration* q_near = nearestNbh.at(i);
             if (q_near->index != q_new->parent)
             {
-<<<<<<< HEAD
-                base::Cost line_cost = getBundle()->motionCost(q_new->state, q_near->state);
-                base::Cost new_cost = getBundle()->combineCosts(q_new->cost, line_cost);
-                
-                if (getBundle()->isCostBetterThan(new_cost, q_near->cost))
-=======
                 base::Cost line_cost;
                 base::Cost new_cost;
                 if(symmetric_) {
@@ -186,7 +168,6 @@
                 }
                 
                 if (opt_->isCostBetterThan(new_cost, q_near->cost))
->>>>>>> 6d99e960
                 {
                     // check neighbor validity if it wasn´t checked before
                     if (validNeighbor[i] == 0)
@@ -243,11 +224,7 @@
 {
     for (std::size_t i = 0; i < q->children.size(); ++i)
     {
-<<<<<<< HEAD
-        q->children[i]->cost = getOptimizationObjectivePtr()->combineCosts(q->cost, q->children[i]->lineCost);
-=======
         q->children[i]->cost = opt_->combineCosts(q->cost, q->children[i]->lineCost);
->>>>>>> 6d99e960
         updateChildCosts(q->children[i]);
     }
 }