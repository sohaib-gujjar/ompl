--- conflicted
+++ resolved
@@ -245,17 +245,12 @@
             if(goalConfigurations_.empty())
             {
                 vGoal_ = addConfiguration(qGoal_);
-<<<<<<< HEAD
-                addEdge(q_new->index, vGoal_);
-=======
                 addEdge(q_nearest->index, vGoal_);
             }
-            // qGoal_->parent->children.push_back(qGoal_);
             goalConfigurations_.push_back(q_new);
 
             if (opt_->isCostBetterThan(q_new->cost, bestCost_))
             {
->>>>>>> ede8987c
                 qGoal_->parent = q_new;
                 bestGoalConfiguration_ = q_new;
                 bestCost_ = bestGoalConfiguration_->cost;
@@ -301,22 +296,22 @@
 void ompl::geometric::QRRTStarImpl::getPlannerData(base::PlannerData &data) const
 {
     OMPL_DEBUG("Roadmap has %d vertices", nearestDatastructure_->size());
-    //BaseT::getPlannerData(data);
-
-    std::vector<Configuration *> motions;
-    if (nearestDatastructure_)
-        nearestDatastructure_->list(motions);
-
-    if (bestGoalConfiguration_)
-        data.addGoalVertex(base::PlannerDataVertex(bestGoalConfiguration_->state));
-
-    for (int i = 0; i < motions.size(); i++)
-    {
-        if (motions[i]->parent == nullptr)
-            data.addStartVertex(base::PlannerDataVertex(motions[i]->state));
-        else
-            data.addEdge(base::PlannerDataVertex(motions[i]->parent->state), base::PlannerDataVertex(motions[i]->state));
-    }
+    BaseT::getPlannerData(data);
+
+    // std::vector<Configuration *> motions;
+    // if (nearestDatastructure_)
+    //     nearestDatastructure_->list(motions);
+
+    // if (bestGoalConfiguration_)
+    //     data.addGoalVertex(base::PlannerDataVertex(bestGoalConfiguration_->state));
+
+    // for (int i = 0; i < motions.size(); i++)
+    // {
+    //     if (motions[i]->parent == nullptr)
+    //         data.addStartVertex(base::PlannerDataVertex(motions[i]->state));
+    //     else
+    //         data.addEdge(base::PlannerDataVertex(motions[i]->parent->state), base::PlannerDataVertex(motions[i]->state));
+    // }
 
     //data.addGoalVertex(base::PlannerDataVertex(qGoal_->state));
     //data.addStartVertex(base::PlannerDataVertex(qStart_->state));
