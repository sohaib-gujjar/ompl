--- conflicted
+++ resolved
@@ -71,11 +71,7 @@
         firstRun_ = false;
     }
 
-<<<<<<< HEAD
-    if( ++growExpandCounter_ % 2 == 0)
-=======
     if( ++counter_ % 2 == 0)
->>>>>>> 1bf78bdb
     {
         expand();
         return;
