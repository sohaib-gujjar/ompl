/*********************************************************************
 * Software License Agreement (BSD License)
 *
 *  Copyright (c) 2019, University of Stuttgart
 *  All rights reserved.
 *
 *  Redistribution and use in source and binary forms, with or without
 *  modification, are permitted provided that the following conditions
 *  are met:
 *
 *   * Redistributions of source code must retain the above copyright
 *     notice, this list of conditions and the following disclaimer.
 *   * Redistributions in binary form must reproduce the above
 *     copyright notice, this list of conditions and the following
 *     disclaimer in the documentation and/or other materials provided
 *     with the distribution.
 *   * Neither the name of the University of Stuttgart nor the names
 *     of its contributors may be used to endorse or promote products
 *     derived from this software without specific prior written
 *     permission.
 *
 *  THIS SOFTWARE IS PROVIDED BY THE COPYRIGHT HOLDERS AND CONTRIBUTORS
 *  "AS IS" AND ANY EXPRESS OR IMPLIED WARRANTIES, INCLUDING, BUT NOT
 *  LIMITED TO, THE IMPLIED WARRANTIES OF MERCHANTABILITY AND FITNESS
 *  FOR A PARTICULAR PURPOSE ARE DISCLAIMED. IN NO EVENT SHALL THE
 *  COPYRIGHT OWNER OR CONTRIBUTORS BE LIABLE FOR ANY DIRECT, INDIRECT,
 *  INCIDENTAL, SPECIAL, EXEMPLARY, OR CONSEQUENTIAL DAMAGES (INCLUDING,
 *  BUT NOT LIMITED TO, PROCUREMENT OF SUBSTITUTE GOODS OR SERVICES;
 *  LOSS OF USE, DATA, OR PROFITS; OR BUSINESS INTERRUPTION) HOWEVER
 *  CAUSED AND ON ANY THEORY OF LIABILITY, WHETHER IN CONTRACT, STRICT
 *  LIABILITY, OR TORT (INCLUDING NEGLIGENCE OR OTHERWISE) ARISING IN
 *  ANY WAY OUT OF THE USE OF THIS SOFTWARE, EVEN IF ADVISED OF THE
 *  POSSIBILITY OF SUCH DAMAGE.
 *********************************************************************/

/* Author: Andreas Orthey */

#ifndef OMPL_GEOMETRIC_PLANNERS_QUOTIENTSPACE_QRRT_
#define OMPL_GEOMETRIC_PLANNERS_QUOTIENTSPACE_QRRT_
#include <ompl/geometric/planners/quotientspace/datastructures/BundleSpaceSequence.h>
#include <ompl/geometric/planners/quotientspace/algorithms/QRRTImpl.h>

namespace ompl
{
    namespace geometric
    {
        /**
             @anchor QRRT

             @par Short description
             QRRT is a planner using different abstractions levels, each described by
             a quotient-space, and grows trees both sequentially and simultaneously on
             them. The growing of each tree is similar to the RRT algorithm, but it
             differs that (1) a tree is only started if there exists a solution on a
             lower-dimensional quotient-space, and (2) a sample is not drawn
             uniformly, but constraint to the tree of the lower-dimensional
             quotient-space. The algorithm stops if a planner terminate condition (ptc) is
             reached, or if a solution has been found on the last quotient-space,
             which is equivalent to the configuration space.

             @par External documentation
             A. Orthey and M. Toussaint,
             Rapidly-Exploring Quotient-Space Trees: Motion Planning using Sequential Simplifications,
             in <em>International Symposium of Robotics Research</em>, 2019,
             [[PDF]](https://arxiv.org/abs/1906.01350)
        */

<<<<<<< HEAD
        /** \brief [Q]uotient space [R]apidly exploring [R]andom [T]rees (QRRT) Algorithm*/
        typedef ompl::geometric::BundleSpaceSequence<ompl::geometric::QRRTImpl> QRRT;
=======
        /** \brief QuotientSpace Rapidly Exploring Random Trees Algorithm*/
        using QRRT = ompl::geometric::MultiQuotient<ompl::geometric::QRRTImpl>;
>>>>>>> c94d586f

    }  // namespace geometric
}  // namespace ompl

#endif<|MERGE_RESOLUTION|>--- conflicted
+++ resolved
@@ -65,13 +65,8 @@
              [[PDF]](https://arxiv.org/abs/1906.01350)
         */
 
-<<<<<<< HEAD
         /** \brief [Q]uotient space [R]apidly exploring [R]andom [T]rees (QRRT) Algorithm*/
-        typedef ompl::geometric::BundleSpaceSequence<ompl::geometric::QRRTImpl> QRRT;
-=======
-        /** \brief QuotientSpace Rapidly Exploring Random Trees Algorithm*/
-        using QRRT = ompl::geometric::MultiQuotient<ompl::geometric::QRRTImpl>;
->>>>>>> c94d586f
+        using QRRT = ompl::geometric::BundleSpaceSequence<ompl::geometric::QRRTImpl>;
 
     }  // namespace geometric
 }  // namespace ompl
